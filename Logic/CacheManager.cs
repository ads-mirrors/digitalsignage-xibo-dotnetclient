--- conflicted
+++ resolved
@@ -53,15 +53,14 @@
         private Collection<UnsafeItem> _unsafeItems = new Collection<UnsafeItem>();
 
         /// <summary>
-<<<<<<< HEAD
         /// Layout Codes
         /// </summary>
         private Collection<LayoutCode> _layoutCodes = new Collection<LayoutCode>();
-=======
+        
+        /// <summary>
         /// List of layout durations
         /// </summary>
         private Dictionary<int, int> _layoutDurations = new Dictionary<int, int>();
->>>>>>> f25b6e79
 
         /// <summary>
         /// Hide constructor
@@ -495,7 +494,6 @@
 
         #endregion
 
-<<<<<<< HEAD
         #region Layout Codes
 
         /// <summary>
@@ -546,7 +544,10 @@
         public void ClearLayoutCodes()
         {
             _layoutCodes.Clear();
-=======
+        }
+
+        #endregion
+
         #region Layout Durations
 
         /// <summary>
@@ -575,7 +576,6 @@
             {
                 return defaultValue;
             }
->>>>>>> f25b6e79
         }
 
         #endregion
