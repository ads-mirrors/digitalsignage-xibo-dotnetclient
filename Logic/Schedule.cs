--- conflicted
+++ resolved
@@ -421,36 +421,6 @@
         {
             Debug.WriteLine("NextLayout: called", "Schedule");
 
-<<<<<<< HEAD
-            // Get the previous layout
-            ScheduleItem activeSchedule = (this._interrupting)
-                ? _scheduleManager.CurrentInterruptSchedule[_currentInterruptLayout]
-                : _layoutSchedule[_currentLayout];
-
-            NextLayout(activeSchedule);
-        }
-
-        /// <summary>
-        /// Moves the layout on
-        /// </summary>
-        /// <param name="activeSchedule">The active schedule</param>
-        public void NextLayout(ScheduleItem activeSchedule)
-        {
-            // See if the current layout is an action that can be removed.
-            // If it CAN be removed then this will almost certainly result in a change in the current _layoutSchedule
-            // therefore we should return out of this and kick off a schedule manager cycle, which will set the new layout.
-            try
-            {
-                if (_scheduleManager.removeLayoutChangeActionIfComplete(activeSchedule))
-                {
-                    _scheduleManager.RunNow();
-                    return;
-                }
-            }
-            catch (Exception e)
-            {
-                Trace.WriteLine(new LogMessage("Schedule", "NextLayout: Unable to check layout change actions. E = " + e.Message), LogType.Error.ToString());
-=======
             // increment the current layout
             _currentLayout++;
 
@@ -458,7 +428,6 @@
             if (_currentLayout >= _layoutSchedule.Count)
             {
                 _currentLayout = 0;
->>>>>>> f25b6e79
             }
 
             ScheduleItem nextLayout = _layoutSchedule[_currentLayout];
@@ -631,7 +600,6 @@
             }
         }
 
-<<<<<<< HEAD
         /// <summary>
         /// Get a Schedule Item for the given LayoutId
         /// </summary>
@@ -678,8 +646,34 @@
 
         #region Interrupt Layouts
 
-=======
->>>>>>> f25b6e79
+        /// <summary>
+        /// Indicate we are interrupting
+        /// </summary>
+        public void SetInterrupting()
+        {
+            this._interrupting = true;
+
+            // Inform the schedule manager that we have interrupted.
+            this._scheduleManager.InterruptSetActive();
+        }
+
+        /// <summary>
+        /// Interrupt Media has been Played
+        /// </summary>
+        public void SetInterruptMediaPlayed()
+        {
+            // Call interrupt end to switch back to the normal schedule
+            this._scheduleManager_OnInterruptEnd();
+        }
+
+        /// <summary>
+        /// Indicate there is an error with the Interrupt
+        /// </summary>
+        public void SetInterruptUnableToPlayAndEnd()
+        {
+            this._scheduleManager_OnInterruptEnd();
+        }
+
         /// <summary>
         /// A change layout action has finished
         /// </summary>
