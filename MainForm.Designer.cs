using System.Windows.Forms;
using XiboClient.Properties;
namespace XiboClient
{
    partial class MainForm
    {
        /// <summary>
        /// Required designer variable.
        /// </summary>
        private System.ComponentModel.IContainer components = null;

        /// <summary>
        /// Clean up any resources being used.
        /// </summary>
        /// <param name="disposing">true if managed resources should be disposed; otherwise, false.</param>
        protected override void Dispose(bool disposing)
        {
            if (disposing && (components != null))
            {
                components.Dispose();
            }
            base.Dispose(disposing);
        }

        #region Windows Form Designer generated code

        /// <summary>
        /// Required method for Designer support - do not modify
        /// the contents of this method with the code editor.
        /// </summary>
        private void InitializeComponent()
        {
            System.ComponentModel.ComponentResourceManager resources = new System.ComponentModel.ComponentResourceManager(typeof(MainForm));
            this.SuspendLayout();
            // 
            // MainForm
            // 
            this.AutoScaleDimensions = new System.Drawing.SizeF(6F, 13F);
            this.AutoScaleMode = System.Windows.Forms.AutoScaleMode.Font;
            this.BackColor = System.Drawing.Color.Black;
            this.BackgroundImageLayout = System.Windows.Forms.ImageLayout.Center;
            this.ClientSize = new System.Drawing.Size(1024, 768);
            this.DoubleBuffered = global::XiboClient.ApplicationSettings.Default.DoubleBuffering;
            this.FormBorderStyle = System.Windows.Forms.FormBorderStyle.None;
            this.Icon = System.Drawing.Icon.ExtractAssociatedIcon(Application.ExecutablePath);
            this.Name = "MainForm";
<<<<<<< HEAD
            this.Text = Application.ProductName;
=======
>>>>>>> 2485f669
            this.WindowState = System.Windows.Forms.FormWindowState.Maximized;
            this.Load += new System.EventHandler(this.MainForm_Load);
            this.ResumeLayout(false);
        }

        #endregion





    }
}
<|MERGE_RESOLUTION|>--- conflicted
+++ resolved
@@ -44,10 +44,6 @@
             this.FormBorderStyle = System.Windows.Forms.FormBorderStyle.None;
             this.Icon = System.Drawing.Icon.ExtractAssociatedIcon(Application.ExecutablePath);
             this.Name = "MainForm";
-<<<<<<< HEAD
-            this.Text = Application.ProductName;
-=======
->>>>>>> 2485f669
             this.WindowState = System.Windows.Forms.FormWindowState.Maximized;
             this.Load += new System.EventHandler(this.MainForm_Load);
             this.ResumeLayout(false);
