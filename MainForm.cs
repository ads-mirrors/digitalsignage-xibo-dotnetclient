/*
 * Xibo - Digitial Signage - http://www.xibo.org.uk
 * Copyright (C) 2006-15 Daniel Garner
 *
 * This file is part of Xibo.
 *
 * Xibo is free software: you can redistribute it and/or modify
 * it under the terms of the GNU Affero General Public License as published by
 * the Free Software Foundation, either version 3 of the License, or
 * any later version. 
 *
 * Xibo is distributed in the hope that it will be useful,
 * but WITHOUT ANY WARRANTY; without even the implied warranty of
 * MERCHANTABILITY or FITNESS FOR A PARTICULAR PURPOSE.  See the
 * GNU Affero General Public License for more details.
 *
 * You should have received a copy of the GNU Affero General Public License
 * along with Xibo.  If not, see <http://www.gnu.org/licenses/>.
 */
using System;
using System.Collections;
using System.Collections.ObjectModel;
using System.Collections.Generic;
using System.ComponentModel;
using System.Data;
using System.Drawing;
using System.Text;
using System.Windows.Forms;
using System.Xml;
using System.Net;
using System.IO;
using System.Drawing.Imaging;
using System.Xml.Serialization;
using System.Diagnostics;
using XiboClient.Log;
using System.Threading;
using XiboClient.Properties;
using System.Runtime.InteropServices;
using System.Globalization;
using XiboClient.Logic;
using XiboClient.Control;

namespace XiboClient
{
    public partial class MainForm : Form
    {
        /// <summary>
        /// Schedule Class
        /// </summary>
        private Schedule _schedule;

        /// <summary>
        /// Regions
        /// </summary>
        private Collection<Region> _regions;

        /// <summary>
        /// Overlay Regions
        /// </summary>
        private Collection<Region> _overlays;

        private bool _changingLayout = false;
        private int _scheduleId;
        private int _layoutId;
        private bool _screenSaver = false;
        private bool _showingSplash = false;

        double _layoutWidth;
        double _layoutHeight;
        double _scaleFactor;
        private Size _clientSize;

        private StatLog _statLog;
        private Stat _stat;
        private CacheManager _cacheManager;

        private ClientInfo _clientInfoForm;

        private delegate void ChangeToNextLayoutDelegate(string layoutPath);
        private delegate void ManageOverlaysDelegate(Collection<ScheduleItem> overlays);

        /// <summary>
        /// Border style - usually none, but useful for debugging.
        /// </summary>
        private BorderStyle _borderStyle = BorderStyle.None;

        [FlagsAttribute]
        enum EXECUTION_STATE : uint
        {
            ES_AWAYMODE_REQUIRED = 0x00000040,
            ES_CONTINUOUS = 0x80000000,
            ES_DISPLAY_REQUIRED = 0x00000002,
            ES_SYSTEM_REQUIRED = 0x00000001
        }

        [DllImport("kernel32.dll", CharSet = CharSet.Auto, SetLastError = true)]
        static extern EXECUTION_STATE SetThreadExecutionState(EXECUTION_STATE esFlags);

        // Changes the parent window of the specified child window
        [DllImport("user32.dll")]
        private static extern IntPtr SetParent(IntPtr hWndChild, IntPtr hWndNewParent);

        // Changes an attribute of the specified window
        [DllImport("user32.dll")]
        private static extern int SetWindowLong(IntPtr hWnd, int nIndex, IntPtr dwNewLong);

        // Retrieves information about the specified window
        [DllImport("user32.dll", SetLastError = true)]
        private static extern int GetWindowLong(IntPtr hWnd, int nIndex);

        // Retrieves the coordinates of a window's client area
        [DllImport("user32.dll")]
        private static extern bool GetClientRect(IntPtr hWnd, out Rectangle lpRect);

        public MainForm(IntPtr previewHandle)
        {
            InitializeComponent();
            
            // Set the preview window of the screen saver selection 
            // dialog in Windows as the parent of this form.
            SetParent(this.Handle, previewHandle);

            // Set this form to a child form, so that when the screen saver selection 
            // dialog in Windows is closed, this form will also close.
            SetWindowLong(this.Handle, -16, new IntPtr(GetWindowLong(this.Handle, -16) | 0x40000000));

            // Set the size of the screen saver to the size of the screen saver 
            // preview window in the screen saver selection dialog in Windows.
            Rectangle ParentRect;
            GetClientRect(previewHandle, out ParentRect);
            
            ApplicationSettings.Default.SizeX = ParentRect.Size.Width;
            ApplicationSettings.Default.SizeY = ParentRect.Size.Height;
            ApplicationSettings.Default.OffsetX = 0;
            ApplicationSettings.Default.OffsetY = 0;

            InitializeScreenSaver(true);
            InitializeXibo();
        }

        public MainForm(bool screenSaver)
        {
            InitializeComponent();

            if (screenSaver)
                InitializeScreenSaver(false);
            
            InitializeXibo();
        }

        public MainForm()
        {
            InitializeComponent();
            InitializeXibo();
        }

        private void InitializeXibo()
        {
            Thread.CurrentThread.Name = "UI Thread";

            // Default the XmdsConnection
            ApplicationSettings.Default.XmdsLastConnection = DateTime.MinValue;

            // Override the default size if necessary
            if (ApplicationSettings.Default.SizeX != 0)
            {
                _clientSize = new Size((int)ApplicationSettings.Default.SizeX, (int)ApplicationSettings.Default.SizeY);
                Size = _clientSize;
                WindowState = FormWindowState.Normal;
                Location = new Point((int)ApplicationSettings.Default.OffsetX, (int)ApplicationSettings.Default.OffsetY);
                StartPosition = FormStartPosition.Manual;
            }
            else
            {
                _clientSize = SystemInformation.PrimaryMonitorSize;
                ApplicationSettings.Default.SizeX = _clientSize.Width;
                ApplicationSettings.Default.SizeY = _clientSize.Height;
            }

            // Show in taskbar
            ShowInTaskbar = ApplicationSettings.Default.ShowInTaskbar;

            // Setup the proxy information
            OptionForm.SetGlobalProxy();

            _statLog = new StatLog();

            this.FormClosing += new FormClosingEventHandler(MainForm_FormClosing);
            this.Shown += new EventHandler(MainForm_Shown);

            // Create the info form
            _clientInfoForm = new ClientInfo();
            _clientInfoForm.Hide();

            // Define the hotkey
            Keys key;
            try
            {
                key = (Keys)Enum.Parse(typeof(Keys), ApplicationSettings.Default.ClientInformationKeyCode.ToUpper());
            }
            catch
            {
                // Default back to I
                key = Keys.I;
            }

            KeyStore.Instance.AddKeyDefinition("ClientInfo", key, ((ApplicationSettings.Default.ClientInfomationCtrlKey) ? Keys.Control : Keys.None));

            // Register a handler for the key event
            KeyStore.Instance.KeyPress += Instance_KeyPress;

            // Trace listener for Client Info
            ClientInfoTraceListener clientInfoTraceListener = new ClientInfoTraceListener(_clientInfoForm);
            clientInfoTraceListener.Name = "ClientInfo TraceListener";
            Trace.Listeners.Add(clientInfoTraceListener);

            // Log to disk?
            if (!string.IsNullOrEmpty(ApplicationSettings.Default.LogToDiskLocation))
            {
                TextWriterTraceListener listener = new TextWriterTraceListener(ApplicationSettings.Default.LogToDiskLocation);
                Trace.Listeners.Add(listener);
            }

<<<<<<< HEAD
            // An empty set of overlay regions
            _overlays = new Collection<Region>();
=======
#if !DEBUG
            // Initialise the watchdog
            if (!_screenSaver)
            {
                // Update/write the status.json file
                File.WriteAllText(Path.Combine(ApplicationSettings.Default.LibraryPath, "status.json"), "{\"lastActivity\":\"" + DateTime.Now.ToString() + "\"}");

                // Start watchdog
                WatchDogManager.Start();
            }
#endif
>>>>>>> dba3ee0e
            
            Trace.WriteLine(new LogMessage("MainForm", "Client Initialised"), LogType.Info.ToString());
        }

        private void InitializeScreenSaver(bool preview)
        {
            _screenSaver = true;

            // Configure some listeners for the mouse (to quit)
            if (!preview)
            {
                KeyStore.Instance.ScreenSaver = true;

                MouseInterceptor.Instance.MouseEvent += Instance_MouseEvent;
            }
        }

        void Instance_MouseEvent()
        {
            Close();
        }

        /// <summary>
        /// Handle the Key Event
        /// </summary>
        /// <param name="name"></param>
        void Instance_KeyPress(string name)
        {
            Debug.WriteLine("KeyPress " + name);
            if (name == "ClientInfo")
            {
                // Toggle
                if (_clientInfoForm.Visible)
                {
                    _clientInfoForm.Hide();
#if !DEBUG
                    TopMost = true;
#endif
                }
                else
                {
#if !DEBUG
                    TopMost = false;
#endif
                    _clientInfoForm.Show();
                    _clientInfoForm.BringToFront();
                }
            }
            else if (name == "ScreenSaver")
            {
                Debug.WriteLine("Closing due to ScreenSaver key press");
                if (!_screenSaver)
                    return;

                Close();
            }
        }

        /// <summary>
        /// Called after the form has been shown
        /// </summary>
        /// <param name="sender"></param>
        /// <param name="e"></param>
        void MainForm_Shown(object sender, EventArgs e)
        {
            // Create a cachemanager
            SetCacheManager();

            try
            {
                // Create the Schedule
                _schedule = new Schedule(ApplicationSettings.Default.LibraryPath + @"\" + ApplicationSettings.Default.ScheduleFile, ref _cacheManager, ref _clientInfoForm);

                // Bind to the schedule change event - notifys of changes to the schedule
                _schedule.ScheduleChangeEvent += new Schedule.ScheduleChangeDelegate(schedule_ScheduleChangeEvent);

                // Bind to the overlay change event
                _schedule.OverlayChangeEvent += ScheduleOverlayChangeEvent;

                // Initialize the other schedule components
                _schedule.InitializeComponents();
            }
            catch (Exception ex)
            {
                Debug.WriteLine(ex.Message, LogType.Error.ToString());
                MessageBox.Show("Fatal Error initialising the application. " + ex.Message, "Fatal Error");
                Close();
                Dispose();
            }
        }

        /// <summary>
        /// Called before the form has loaded for the first time
        /// </summary>
        /// <param name="sender"></param>
        /// <param name="e"></param>
        private void MainForm_Load(object sender, EventArgs e)
        {
            // Check the directories exist
            if (!Directory.Exists(ApplicationSettings.Default.LibraryPath) || !Directory.Exists(ApplicationSettings.Default.LibraryPath + @"\backgrounds\"))
            {
                // Will handle the create of everything here
                Directory.CreateDirectory(ApplicationSettings.Default.LibraryPath + @"\backgrounds");
            }

            // Is the mouse enabled?
            if (!ApplicationSettings.Default.EnableMouse)
                // Hide the cursor
                Cursor.Hide();

            // Move the cursor to the starting place
            if (!_screenSaver)
                SetCursorStartPosition();

            // Show the splash screen
            ShowSplashScreen();

            // Change the default Proxy class
            OptionForm.SetGlobalProxy();

            // Set this form to topmost
#if !DEBUG
            if (!_screenSaver)
                TopMost = true;
#endif

            // UserApp data
            Debug.WriteLine(new LogMessage("MainForm_Load", "User AppData Path: " + ApplicationSettings.Default.LibraryPath), LogType.Info.ToString());
        }

        /// <summary>
        /// Called as the Main Form starts to close
        /// </summary>
        /// <param name="sender"></param>
        /// <param name="e"></param>
        private void MainForm_FormClosing(object sender, FormClosingEventArgs e)
        {
            // We want to tidy up some stuff as this form closes.
            Trace.Listeners.Remove("ClientInfo TraceListener");

            try
            {
                // Close the client info screen
                if (_clientInfoForm != null)
                    _clientInfoForm.Hide();

                // Stop the schedule object
                if (_schedule != null)
                    _schedule.Stop();

                // Flush the stats
                if (_statLog != null)
                    _statLog.Flush();

                // Write the CacheManager to disk
                if (_cacheManager != null)
                    _cacheManager.WriteCacheManager();
            }
            catch (NullReferenceException)
            {
                // Stopped before we really started, nothing to do
            }

            // Flush the logs
            Trace.Flush();
        }

        /// <summary>
        /// Sets the CacheManager
        /// </summary>
        private void SetCacheManager()
        {
            try
            {
                using (FileStream fileStream = File.Open(ApplicationSettings.Default.LibraryPath + @"\" + ApplicationSettings.Default.CacheManagerFile, FileMode.Open))
                {
                    XmlSerializer xmlSerializer = new XmlSerializer(typeof(CacheManager));

                    _cacheManager = (CacheManager)xmlSerializer.Deserialize(fileStream);
                }
            }
            catch (Exception ex)
            {
                Trace.WriteLine(new LogMessage("MainForm - SetCacheManager", "Unable to reuse the Cache Manager because: " + ex.Message));

                // Create a new cache manager
                _cacheManager = new CacheManager();
            }

            try
            {
                _cacheManager.Regenerate();
            }
            catch (Exception ex)
            {
                Trace.WriteLine(new LogMessage("MainForm - SetCacheManager", "Regenerate failed because: " + ex.Message));
            }
        }

        /// <summary>
        /// Handles the ScheduleChange event
        /// </summary>
        /// <param name="layoutPath"></param>
        void schedule_ScheduleChangeEvent(string layoutPath, int scheduleId, int layoutId)
        {
            Trace.WriteLine(new LogMessage("MainForm - ScheduleChangeEvent", string.Format("Schedule Changing to {0}", layoutPath)), LogType.Audit.ToString());

            // We are changing the layout
            _changingLayout = true;

            _scheduleId = scheduleId;
            _layoutId = layoutId;

            if (_stat != null)
            {
                // Log the end of the currently running layout.
                _stat.toDate = DateTime.Now.ToString("yyyy-MM-dd HH:mm:ss");

                // Record this stat event in the statLog object
                _statLog.RecordStat(_stat);
            }

            if (InvokeRequired)
            {
                BeginInvoke(new ChangeToNextLayoutDelegate(ChangeToNextLayout), layoutPath);
                return;
            }

            ChangeToNextLayout(layoutPath);
        }

        /// <summary>
        /// Change to the next layout
        /// </summary>
        private void ChangeToNextLayout(string layoutPath)
        {
            if (ApplicationSettings.Default.PreventSleep)
            {
                try
                {
                    SetThreadExecutionState(EXECUTION_STATE.ES_DISPLAY_REQUIRED | EXECUTION_STATE.ES_SYSTEM_REQUIRED | EXECUTION_STATE.ES_CONTINUOUS);
                }
                catch
                {
                    Trace.WriteLine(new LogMessage("MainForm - ChangeToNextLayout", "Unable to set Thread Execution state"), LogType.Info.ToString());
                }
            }

            try
            {
                // Destroy the Current Layout
                try
                {
                    DestroyLayout();
                }
                catch (Exception e)
                {
                    // Force collect all controls
                    foreach (System.Windows.Forms.Control control in Controls)
                    {
                        control.Dispose();
                        Controls.Remove(control);
                    }

                    Trace.WriteLine(new LogMessage("MainForm - ChangeToNextLayout", "Destroy Layout Failed. Exception raised was: " + e.Message), LogType.Error.ToString());
                    throw e;
                }

                // Prepare the next layout
                try
                {
                    PrepareLayout(layoutPath);

                    _clientInfoForm.CurrentLayoutId = layoutPath;
                }
                catch (Exception e)
                {
                    DestroyLayout();
                    Trace.WriteLine(new LogMessage("MainForm - ChangeToNextLayout", "Prepare Layout Failed. Exception raised was: " + e.Message), LogType.Error.ToString());
                    throw;
                }

                _clientInfoForm.ControlCount = Controls.Count;

                // Do we need to notify?
                try
                {
                    if (ApplicationSettings.Default.SendCurrentLayoutAsStatusUpdate)
                    {
                        using (xmds.xmds statusXmds = new xmds.xmds())
                        {
                            statusXmds.Url = ApplicationSettings.Default.XiboClient_xmds_xmds;
                            statusXmds.NotifyStatusAsync(ApplicationSettings.Default.ServerKey, ApplicationSettings.Default.HardwareKey, "{\"currentLayoutId\":" + _layoutId + "}");
                        }
                    }
                }
                catch (Exception e)
                {
                    Trace.WriteLine(new LogMessage("MainForm - ChangeToNextLayout", "Notify Status Failed. Exception raised was: " + e.Message), LogType.Error.ToString());
                    throw;
                }
            }
            catch (Exception ex)
            {
                Trace.WriteLine(new LogMessage("MainForm - ChangeToNextLayout", "Layout Change to " + layoutPath + " failed. Exception raised was: " + ex.Message), LogType.Error.ToString());

                if (!_showingSplash)
                    ShowSplashScreen();
                
                // In 10 seconds fire the next layout
                System.Windows.Forms.Timer timer = new System.Windows.Forms.Timer();
                timer.Interval = 10000;
                timer.Tick += new EventHandler(splashScreenTimer_Tick);

                // Start the timer
                timer.Start();
            }

            // We have finished changing the layout
            _changingLayout = false;
        }

        /// <summary>
        /// Expire the Splash Screen
        /// </summary>
        /// <param name="sender"></param>
        /// <param name="e"></param>
        void splashScreenTimer_Tick(object sender, EventArgs e)
        {
            Debug.WriteLine(new LogMessage("timer_Tick", "Loading next layout after splashscreen"));

            System.Windows.Forms.Timer timer = (System.Windows.Forms.Timer)sender;
            timer.Stop();
            timer.Dispose();

            _schedule.NextLayout();
        }

        /// <summary>
        /// Prepares the Layout.. rendering all the necessary controls
        /// </summary>
        private void PrepareLayout(string layoutPath)
        {
            // Get this layouts XML
            XmlDocument layoutXml = new XmlDocument();
            DateTime layoutModifiedTime;

            // Default or not
            if (layoutPath == ApplicationSettings.Default.LibraryPath + @"\Default.xml" || String.IsNullOrEmpty(layoutPath))
            {
                throw new Exception("Default layout");
            }
            else
            {
                // try to open the layout file
                try
                {
                    using (FileStream fs = File.Open(layoutPath, FileMode.Open, FileAccess.Read, FileShare.Write))
                    {
                        using (XmlReader reader = XmlReader.Create(fs))
                        {
                            layoutXml.Load(reader);

                            reader.Close();
                        }
                        fs.Close();
                    }
                }
                catch (IOException ioEx) 
                {
                    Trace.WriteLine(new LogMessage("MainForm - PrepareLayout", "IOException: " + ioEx.ToString()), LogType.Error.ToString());
                    throw;
                }

                layoutModifiedTime = File.GetLastWriteTime(layoutPath);
            }

            // Attributes of the main layout node
            XmlNode layoutNode = layoutXml.SelectSingleNode("/layout");

            XmlAttributeCollection layoutAttributes = layoutNode.Attributes;

            // Set the background and size of the form
            _layoutWidth = int.Parse(layoutAttributes["width"].Value, CultureInfo.InvariantCulture);
            _layoutHeight = int.Parse(layoutAttributes["height"].Value, CultureInfo.InvariantCulture);


            // Scaling factor, will be applied to all regions
            _scaleFactor = Math.Min(_clientSize.Width / _layoutWidth, _clientSize.Height / _layoutHeight);

            // Want to be able to center this shiv - therefore work out which one of these is going to have left overs
            int backgroundWidth = (int)(_layoutWidth * _scaleFactor);
            int backgroundHeight = (int)(_layoutHeight * _scaleFactor);

            double leftOverX;
            double leftOverY;

            try
            {
                leftOverX = Math.Abs(_clientSize.Width - backgroundWidth);
                leftOverY = Math.Abs(_clientSize.Height - backgroundHeight);

                if (leftOverX != 0) leftOverX = leftOverX / 2;
                if (leftOverY != 0) leftOverY = leftOverY / 2;
            }
            catch
            {
                leftOverX = 0;
                leftOverY = 0;
            }

            // New region and region options objects
            _regions = new Collection<Region>();
            RegionOptions options = new RegionOptions();
            options.LayoutModifiedDate = layoutModifiedTime;

            // Deal with the color
            try
            {
                if (layoutAttributes["bgcolor"].Value != "")
                {
                    this.BackColor = ColorTranslator.FromHtml(layoutAttributes["bgcolor"].Value);
                    options.backgroundColor = layoutAttributes["bgcolor"].Value;
                }
            }
            catch
            {
                this.BackColor = Color.Black; // Default black
                options.backgroundColor = "#000000";
            }

            // Get the background
            try
            {
                if (layoutAttributes["background"] != null && !string.IsNullOrEmpty(layoutAttributes["background"].Value))
                {
                    string bgFilePath = ApplicationSettings.Default.LibraryPath + @"\backgrounds\" + backgroundWidth + "x" + backgroundHeight + "_" + layoutAttributes["background"].Value;

                    // Create a correctly sized background image in the temp folder
                    if (!File.Exists(bgFilePath))
                        GenerateBackgroundImage(layoutAttributes["background"].Value, backgroundWidth, backgroundHeight, bgFilePath);

                    BackgroundImage = new Bitmap(bgFilePath);
                    options.backgroundImage = bgFilePath;
                }
                else
                {
                    // Assume there is no background image
                    BackgroundImage = null;
                    options.backgroundImage = "";
                }
            }
            catch (Exception ex)
            {
                Trace.WriteLine(new LogMessage("MainForm - PrepareLayout", "Unable to set background: " + ex.Message), LogType.Error.ToString());
                
                // Assume there is no background image
                this.BackgroundImage = null;
                options.backgroundImage = "";
            }

            // Get the regions
            XmlNodeList listRegions = layoutXml.SelectNodes("/layout/region");
            XmlNodeList listMedia = layoutXml.SelectNodes("/layout/region/media");

            // Check to see if there are any regions on this layout.
            if (listRegions.Count == 0 || listMedia.Count == 0)
            {
                Trace.WriteLine(new LogMessage("PrepareLayout",
                    string.Format("A layout with {0} regions and {1} media has been detected.", listRegions.Count.ToString(), listMedia.Count.ToString())),
                    LogType.Info.ToString());

                if (_schedule.ActiveLayouts == 1)
                {
                    Trace.WriteLine(new LogMessage("PrepareLayout", "Only 1 layout scheduled and it has nothing to show."), LogType.Info.ToString());

                    throw new Exception("Only 1 layout schduled and it has nothing to show");
                }
                else
                {
                    Trace.WriteLine(new LogMessage("PrepareLayout",
                        string.Format(string.Format("An empty layout detected, will show for {0} seconds.", ApplicationSettings.Default.EmptyLayoutDuration.ToString()))), LogType.Info.ToString());

                    // Put a small dummy region in place, with a small dummy media node - which expires in 10 seconds.
                    XmlDocument dummyXml = new XmlDocument();
                    dummyXml.LoadXml(string.Format("<region id='blah' width='1' height='1' top='1' left='1'><media id='blah' type='text' duration='{0}'><raw><text></text></raw></media></region>",
                        ApplicationSettings.Default.EmptyLayoutDuration.ToString()));

                    // Replace the list of regions (they mean nothing as they are empty)
                    listRegions = dummyXml.SelectNodes("/region");
                }
            }

            // Create a start record for this layout
            _stat = new Stat();
            _stat.type = StatType.Layout;
            _stat.scheduleID = _scheduleId;
            _stat.layoutID = _layoutId;
            _stat.fromDate = DateTime.Now.ToString("yyyy-MM-dd HH:mm:ss");

            foreach (XmlNode region in listRegions)
            {
                // Is there any media
                if (region.ChildNodes.Count == 0)
                {
                    Debug.WriteLine("A region with no media detected");
                    continue;
                }

                //each region
                XmlAttributeCollection nodeAttibutes = region.Attributes;

                options.scheduleId = _scheduleId;
                options.layoutId = _layoutId;
                options.regionId = nodeAttibutes["id"].Value.ToString();
                options.width = (int)(Convert.ToDouble(nodeAttibutes["width"].Value, CultureInfo.InvariantCulture) * _scaleFactor);
                options.height = (int)(Convert.ToDouble(nodeAttibutes["height"].Value, CultureInfo.InvariantCulture) * _scaleFactor);
                options.left = (int)(Convert.ToDouble(nodeAttibutes["left"].Value, CultureInfo.InvariantCulture) * _scaleFactor);
                options.top = (int)(Convert.ToDouble(nodeAttibutes["top"].Value, CultureInfo.InvariantCulture) * _scaleFactor);
                options.scaleFactor = _scaleFactor;

                // Store the original width and original height for scaling
                options.originalWidth = (int)Convert.ToDouble(nodeAttibutes["width"].Value, CultureInfo.InvariantCulture);
                options.originalHeight = (int)Convert.ToDouble(nodeAttibutes["height"].Value, CultureInfo.InvariantCulture);

                // Set the backgrounds (used for Web content offsets)
                options.backgroundLeft = options.left * -1;
                options.backgroundTop = options.top * -1;

                // Account for scaling
                options.left = options.left + (int)leftOverX;
                options.top = options.top + (int)leftOverY;

                // All the media nodes for this region / layout combination
                options.mediaNodes = region.SelectNodes("media");

                Region temp = new Region(ref _statLog, ref _cacheManager);
                temp.DurationElapsedEvent += new Region.DurationElapsedDelegate(temp_DurationElapsedEvent);
                temp.BorderStyle = _borderStyle;

                Debug.WriteLine("Created new region", "MainForm - Prepare Layout");

                // Dont be fooled, this innocent little statement kicks everything off
                temp.regionOptions = options;

                _regions.Add(temp);
                Controls.Add(temp);

                Debug.WriteLine("Adding region", "MainForm - Prepare Layout");
            }

            // We have loaded a layout and therefore are no longer showing the splash screen
            _showingSplash = false;

            // Null stuff
            listRegions = null;
            listMedia = null;

            // Bring overlays to the front
            foreach (Region region in _overlays)
            {
                region.BringToFront();
            }
        }

        /// <summary>
        /// Generates a background image and saves it in the library for use later
        /// </summary>
        /// <param name="layoutAttributes"></param>
        /// <param name="backgroundWidth"></param>
        /// <param name="backgroundHeight"></param>
        /// <param name="bgFilePath"></param>
        private static void GenerateBackgroundImage(string sourceFile, int backgroundWidth, int backgroundHeight, string bgFilePath)
        {
            Trace.WriteLine(new LogMessage("MainForm - GenerateBackgroundImage", "Trying to generate a background image. It will be saved: " + bgFilePath), LogType.Audit.ToString());

            using (Image img = Image.FromFile(ApplicationSettings.Default.LibraryPath + @"\" + sourceFile))
            {
                using (Bitmap bmp = new Bitmap(img, backgroundWidth, backgroundHeight))
                {
                    EncoderParameters encoderParameters = new EncoderParameters(1);
                    EncoderParameter qualityParam = new EncoderParameter(System.Drawing.Imaging.Encoder.Quality, 100L);
                    encoderParameters.Param[0] = qualityParam;

                    ImageCodecInfo jpegCodec = GetEncoderInfo("image/jpeg");

                    bmp.Save(bgFilePath, jpegCodec, encoderParameters);
                }
            }
        }

        /// <summary>
        /// Shows the splash screen (set the background to the embedded resource)
        /// </summary>
        private void ShowSplashScreen()
        {
            _showingSplash = true;

            if (!string.IsNullOrEmpty(ApplicationSettings.Default.SplashOverride))
            {
                try
                {
                    using (Image bgSplash = Image.FromFile(ApplicationSettings.Default.SplashOverride))
                    {
                        Bitmap bmpSplash = new Bitmap(bgSplash, _clientSize);
                        BackgroundImage = bmpSplash;
                    }
                }
                catch
                {
                    Trace.WriteLine(new LogMessage("ShowSplashScreen", "Unable to load user splash screen"), LogType.Error.ToString());
                    ShowDefaultSplashScreen();
                }
            }
            else
            {
                ShowDefaultSplashScreen();
            }
        }

        /// <summary>
        /// Show the Default Splash Screen
        /// </summary>
        private void ShowDefaultSplashScreen()
        {
            // We are running with the Default.xml - meaning the schedule doesnt exist
            System.Reflection.Assembly assembly = System.Reflection.Assembly.GetExecutingAssembly();
            Stream resourceStream = assembly.GetManifestResourceStream("XiboClient.Resources.splash.jpg");

            Debug.WriteLine("Showing Splash Screen");

            // Load into a stream and then into an Image
            try
            {
                using (Image bgSplash = Image.FromStream(resourceStream))
                {
                    Bitmap bmpSplash = new Bitmap(bgSplash, _clientSize);
                    BackgroundImage = bmpSplash;
                }
            }
            catch (Exception ex)
            {
                // Log
                Debug.WriteLine("Failed Showing Splash Screen: " + ex.Message);
            }
        }

        /// <summary> 
        /// Returns the image codec with the given mime type 
        /// </summary> 
        private static ImageCodecInfo GetEncoderInfo(string mimeType)
        {
            // Get image codecs for all image formats 
            ImageCodecInfo[] codecs = ImageCodecInfo.GetImageEncoders();

            // Find the correct image codec 
            for (int i = 0; i < codecs.Length; i++)
                if (codecs[i].MimeType == mimeType)
                    return codecs[i];
            return null;
        }

        /// <summary>
        /// The duration of a Region has been reached
        /// </summary>
        void temp_DurationElapsedEvent()
        {
            Trace.WriteLine(new LogMessage("MainForm - DurationElapsedEvent", "Region Elapsed"), LogType.Audit.ToString());

            // Are we already changing the layout?
            if (_changingLayout)
            {
                Trace.WriteLine(new LogMessage("MainForm - DurationElapsedEvent", "Already Changing Layout"), LogType.Audit.ToString());
                return;
            }

            bool isExpired = true;
            
            // Check the other regions to see if they are also expired.
            foreach (Region temp in _regions)
            {
                if (!temp.hasExpired())
                {
                    isExpired = false;
                    break;
                }
            }

            // If we are sure we have expired after checking all regions, then set the layout expired flag on them all
            if (isExpired)
            {
                // Inform each region that the layout containing it has expired
                foreach (Region temp in _regions)
                {
                    temp.setLayoutExpired();
                }

                Trace.WriteLine(new LogMessage("MainForm - DurationElapsedEvent", "All Regions have expired. Raising a Next layout event."), LogType.Audit.ToString());

                // We are changing the layout
                _changingLayout = true;
                
                // Yield and restart
                _schedule.NextLayout();
            }
        }

        /// <summary>
        /// Disposes Layout - removes the controls
        /// </summary>
        private void DestroyLayout() 
        {
            Debug.WriteLine("Destroying Layout", "MainForm - DestoryLayout");

            if (_regions == null) 
                return;

            lock (_regions)
            {
                foreach (Region region in _regions)
                {
                    try
                    {
                        // Remove the region from the list of controls
                        Controls.Remove(region);

                        // Clear the region
                        region.Clear();
                        
                        Trace.WriteLine(new LogMessage("MainForm - DestoryLayout", "Calling Dispose on Region " + region.regionOptions.regionId), LogType.Audit.ToString());
                        region.Dispose();
                    }
                    catch (Exception e)
                    {
                        // If we can't dispose we should log to understand why
                        Trace.WriteLine(new LogMessage("MainForm - DestoryLayout", e.Message), LogType.Info.ToString());
                    }
                }

                _regions.Clear();
            }

            _regions = null;
        }

        /// <summary>
        /// Set the Cursor start position
        /// </summary>
        private void SetCursorStartPosition()
        {
            Point position;

            switch (ApplicationSettings.Default.CursorStartPosition)
            {
                case "Top Left":
                    position = new Point(0, 0);
                    break;

                case "Top Right":
                    position = new Point(_clientSize.Width, 0);
                    break;

                case "Bottom Left":
                    position = new Point(0, _clientSize.Height);
                    break;

                case "Bottom Right":
                default:
                    position = new Point(_clientSize.Width, _clientSize.Height);
                    break;
            }

            Cursor.Position = position;
        }

        /// <summary>
        /// Force a flush of the stats log
        /// </summary>
        public void FlushStats()
        {
            try
            {
                _statLog.Flush();
            }
            catch
            {
                System.Diagnostics.Trace.WriteLine(new LogMessage("MainForm - FlushStats", "Unable to Flush Stats"), LogType.Error.ToString());
            }
        }

        /// <summary>
        /// Overlay change event.
        /// </summary>
        /// <param name="overlays"></param>
        void ScheduleOverlayChangeEvent(Collection<ScheduleItem> overlays)
        {
            if (InvokeRequired)
            {
                BeginInvoke(new ManageOverlaysDelegate(ManageOverlays), overlays);
                return;
            }

            ManageOverlays(overlays);
        }

        /// <summary>
        /// Manage Overlays
        /// </summary>
        /// <param name="overlays"></param>
        public void ManageOverlays(Collection<ScheduleItem> overlays)
        {
            try
            {
                // Parse all overlays and compare what we have now to the overlays we have already created (see OverlayRegions)

                // Take the ones we currently have up and remove them if they aren't in the new list
                // We use a for loop so that we are able to remove the region from the collection
                for (int i = 0; i < _overlays.Count; i++)
                {
                    Region region = _overlays[i];
                    bool found = false;

                    foreach (ScheduleItem item in overlays)
                    {
                        if (item.scheduleid == region.scheduleId && _cacheManager.GetMD5(item.id + ".xlf") == region.hash)
                        {
                            found = true;
                            break;
                        }
                    }

                    if (!found)
                    {
                        Debug.WriteLine("Removing overlay which is no-longer required. Overlay: " + region.scheduleId, "Overlays");
                        region.Clear();
                        region.Dispose();
                        Controls.Remove(region);
                        _overlays.Remove(region);
                    }
                }

                // Take the ones that are in the new list and add them
                foreach (ScheduleItem item in overlays)
                {
                    // Check its not already added.
                    bool found = false;
                    foreach (Region region in _overlays)
                    {
                        if (region.scheduleId == item.scheduleid)
                        {
                            found = true;
                            break;
                        }
                    }

                    if (found)
                        continue;

                    // Parse the layout for regions, and create them.
                    string layoutPath = item.layoutFile;

                    // Get this layouts XML
                    XmlDocument layoutXml = new XmlDocument();

                    try
                    {
                        // try to open the layout file
                        using (FileStream fs = File.Open(layoutPath, FileMode.Open, FileAccess.Read, FileShare.Write))
                        {
                            using (XmlReader reader = XmlReader.Create(fs))
                            {
                                layoutXml.Load(reader);

                                reader.Close();
                            }
                            fs.Close();
                        }
                    }
                    catch (Exception ex)
                    {
                        Trace.WriteLine(new LogMessage("MainForm - _schedule_OverlayChangeEvent", string.Format("Could not find the layout file {0}: {1}", layoutPath, ex.Message)), LogType.Info.ToString());
                        continue;
                    }

                    // Attributes of the main layout node
                    XmlNode layoutNode = layoutXml.SelectSingleNode("/layout");

                    XmlAttributeCollection layoutAttributes = layoutNode.Attributes;

                    // Set the background and size of the form
                    double layoutWidth = int.Parse(layoutAttributes["width"].Value, CultureInfo.InvariantCulture);
                    double layoutHeight = int.Parse(layoutAttributes["height"].Value, CultureInfo.InvariantCulture);

                    // Scaling factor, will be applied to all regions
                    double scaleFactor = Math.Min(_clientSize.Width / layoutWidth, _clientSize.Height / layoutHeight);

                    // Want to be able to center this shiv - therefore work out which one of these is going to have left overs
                    int backgroundWidth = (int)(layoutWidth * scaleFactor);
                    int backgroundHeight = (int)(layoutHeight * scaleFactor);

                    double leftOverX;
                    double leftOverY;

                    try
                    {
                        leftOverX = Math.Abs(_clientSize.Width - backgroundWidth);
                        leftOverY = Math.Abs(_clientSize.Height - backgroundHeight);

                        if (leftOverX != 0) leftOverX = leftOverX / 2;
                        if (leftOverY != 0) leftOverY = leftOverY / 2;
                    }
                    catch
                    {
                        leftOverX = 0;
                        leftOverY = 0;
                    }

                    // New region and region options objects
                    RegionOptions options = new RegionOptions();

                    // Get the regions
                    XmlNodeList listRegions = layoutXml.SelectNodes("/layout/region");

                    foreach (XmlNode region in listRegions)
                    {
                        // Is there any media
                        if (region.ChildNodes.Count == 0)
                        {
                            Debug.WriteLine("A region with no media detected");
                            continue;
                        }

                        //each region
                        XmlAttributeCollection nodeAttibutes = region.Attributes;

                        options.scheduleId = item.scheduleid;
                        options.layoutId = item.id;
                        options.regionId = nodeAttibutes["id"].Value.ToString();
                        options.width = (int)(Convert.ToDouble(nodeAttibutes["width"].Value, CultureInfo.InvariantCulture) * scaleFactor);
                        options.height = (int)(Convert.ToDouble(nodeAttibutes["height"].Value, CultureInfo.InvariantCulture) * scaleFactor);
                        options.left = (int)(Convert.ToDouble(nodeAttibutes["left"].Value, CultureInfo.InvariantCulture) * scaleFactor);
                        options.top = (int)(Convert.ToDouble(nodeAttibutes["top"].Value, CultureInfo.InvariantCulture) * scaleFactor);
                        options.scaleFactor = scaleFactor;

                        // Store the original width and original height for scaling
                        options.originalWidth = (int)Convert.ToDouble(nodeAttibutes["width"].Value, CultureInfo.InvariantCulture);
                        options.originalHeight = (int)Convert.ToDouble(nodeAttibutes["height"].Value, CultureInfo.InvariantCulture);

                        // Set the backgrounds (used for Web content offsets)
                        options.backgroundLeft = options.left * -1;
                        options.backgroundTop = options.top * -1;

                        // Account for scaling
                        options.left = options.left + (int)leftOverX;
                        options.top = options.top + (int)leftOverY;

                        // All the media nodes for this region / layout combination
                        options.mediaNodes = region.SelectNodes("media");

                        Region temp = new Region(ref _statLog, ref _cacheManager);
                        temp.scheduleId = item.scheduleid;
                        temp.hash = _cacheManager.GetMD5(item.id + ".xlf");
                        temp.BorderStyle = _borderStyle;

                        // Dont be fooled, this innocent little statement kicks everything off
                        temp.regionOptions = options;

                        _overlays.Add(temp);
                        Controls.Add(temp);
                        temp.BringToFront();
                    }

                    // Null stuff
                    listRegions = null;
                }

                _clientInfoForm.ControlCount = Controls.Count;
            }
            catch (Exception e)
            {
                Trace.WriteLine(new LogMessage("MainForm - _schedule_OverlayChangeEvent", "Unknown issue managing overlays. Ex = " + e.Message), LogType.Info.ToString());
            }
        }
    }
}<|MERGE_RESOLUTION|>--- conflicted
+++ resolved
@@ -221,10 +221,9 @@
                 Trace.Listeners.Add(listener);
             }
 
-<<<<<<< HEAD
             // An empty set of overlay regions
             _overlays = new Collection<Region>();
-=======
+            
 #if !DEBUG
             // Initialise the watchdog
             if (!_screenSaver)
@@ -236,7 +235,6 @@
                 WatchDogManager.Start();
             }
 #endif
->>>>>>> dba3ee0e
             
             Trace.WriteLine(new LogMessage("MainForm", "Client Initialised"), LogType.Info.ToString());
         }
