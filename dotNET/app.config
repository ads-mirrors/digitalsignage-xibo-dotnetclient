<?xml version="1.0"?>
<configuration>
    <configSections>
        <sectionGroup name="userSettings" type="System.Configuration.UserSettingsGroup, System, Version=2.0.0.0, Culture=neutral, PublicKeyToken=b77a5c561934e089">
            <section name="XiboClient.Properties.Settings" type="System.Configuration.ClientSettingsSection, System, Version=2.0.0.0, Culture=neutral, PublicKeyToken=b77a5c561934e089" allowExeDefinition="MachineToLocalUser" requirePermission="false"/>
        </sectionGroup>
        <sectionGroup name="applicationSettings" type="System.Configuration.ApplicationSettingsGroup, System, Version=2.0.0.0, Culture=neutral, PublicKeyToken=b77a5c561934e089">
            <section name="XiboClient.Properties.Settings" type="System.Configuration.ClientSettingsSection, System, Version=2.0.0.0, Culture=neutral, PublicKeyToken=b77a5c561934e089" requirePermission="false"/>
        </sectionGroup>
    </configSections>
    <userSettings>
        <XiboClient.Properties.Settings>
            <setting name="LibraryPath" serializeAs="String">
                <value>DEFAULT</value>
            </setting>
            <setting name="XiboClient_xmds_xmds" serializeAs="String">
<<<<<<< HEAD
                <value>http://localhost/Series%201.2/server-121-soap-wsdl/server/xmds.php</value>
=======
                <value>http://localhost/Series%201.3/client-media-inventory/server/xmds.php</value>
>>>>>>> ceeda339
            </setting>
            <setting name="ServerKey" serializeAs="String">
                <value>yourserverkey</value>
            </setting>
            <setting name="displayName" serializeAs="String">
                <value>COMPUTERNAME</value>
            </setting>
            <setting name="licensed" serializeAs="String">
                <value>0</value>
            </setting>
            <setting name="powerpointEnabled" serializeAs="String">
                <value>False</value>
            </setting>
            <setting name="statsEnabled" serializeAs="String">
                <value>True</value>
            </setting>
            <setting name="serverURI" serializeAs="String">
                <value>http://localhost/xibo</value>
            </setting>
            <setting name="ProxyUser" serializeAs="String">
                <value />
            </setting>
            <setting name="ProxyPassword" serializeAs="String">
                <value />
            </setting>
            <setting name="ProxyDomain" serializeAs="String">
                <value />
            </setting>
            <setting name="ProxyPort" serializeAs="String">
                <value />
            </setting>
            <setting name="hardwareKey" serializeAs="String">
                <value />
            </setting>
            <setting name="StatsFlushCount" serializeAs="String">
                <value>50</value>
            </setting>
            <setting name="XmdsLastConnection" serializeAs="String">
                <value />
            </setting>
            <setting name="collectInterval" serializeAs="String">
                <value>900</value>
            </setting>
            <setting name="scrollStepAmount" serializeAs="String">
                <value>1</value>
            </setting>
            <setting name="sizeX" serializeAs="String">
                <value>0</value>
            </setting>
            <setting name="sizeY" serializeAs="String">
                <value>0</value>
            </setting>
            <setting name="offsetX" serializeAs="String">
                <value>0</value>
            </setting>
            <setting name="offsetY" serializeAs="String">
                <value>0</value>
            </setting>
            <setting name="expireModifiedLayouts" serializeAs="String">
                <value>True</value>
            </setting>
            <setting name="emptyLayoutDuration" serializeAs="String">
                <value>10</value>
            </setting>
            <setting name="RequiredFilesFile" serializeAs="String">
                <value>requiredFiles.xml</value>
            </setting>
        </XiboClient.Properties.Settings>
    </userSettings>
    <applicationSettings>
        <XiboClient.Properties.Settings>
            <setting name="ScheduleFile" serializeAs="String">
                <value>schedule.xml</value>
            </setting>
            <setting name="logLocation" serializeAs="String">
                <value>log.xml</value>
            </setting>
            <setting name="blackListLocation" serializeAs="String">
                <value>blacklist.xml</value>
            </setting>
            <setting name="Version" serializeAs="String">
                <value>2</value>
            </setting>
            <setting name="StatsLogFile" serializeAs="String">
                <value>stats.xml</value>
            </setting>
            <setting name="CacheManagerFile" serializeAs="String">
                <value>cacheManager.xml</value>
            </setting>
            <setting name="ClientVersion" serializeAs="String">
                <value>1.2.0</value>
            </setting>
            <setting name="xmdsResetTimeout" serializeAs="String">
                <value>900</value>
            </setting>
        </XiboClient.Properties.Settings>
    </applicationSettings>
<startup><supportedRuntime version="v2.0.50727"/></startup></configuration><|MERGE_RESOLUTION|>--- conflicted
+++ resolved
@@ -14,11 +14,7 @@
                 <value>DEFAULT</value>
             </setting>
             <setting name="XiboClient_xmds_xmds" serializeAs="String">
-<<<<<<< HEAD
                 <value>http://localhost/Series%201.2/server-121-soap-wsdl/server/xmds.php</value>
-=======
-                <value>http://localhost/Series%201.3/client-media-inventory/server/xmds.php</value>
->>>>>>> ceeda339
             </setting>
             <setting name="ServerKey" serializeAs="String">
                 <value>yourserverkey</value>
